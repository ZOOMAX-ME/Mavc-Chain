--- conflicted
+++ resolved
@@ -269,11 +269,8 @@
             .observe(blocks.len() as f64);
 
         // Try to accept them via the block manager
-<<<<<<< HEAD
-        let (accepted_blocks, missing_block_refs) = self.block_manager.try_accept_blocks(blocks);
-=======
-        let (mut accepted_blocks, missing_blocks) = self.block_manager.try_accept_blocks(blocks);
->>>>>>> d4024c52
+        let (mut accepted_blocks, missing_block_refs) =
+            self.block_manager.try_accept_blocks(blocks);
 
         if !accepted_blocks.is_empty() {
             debug!(
