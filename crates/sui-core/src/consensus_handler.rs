// Copyright (c) Mysten Labs, Inc.
// SPDX-License-Identifier: Apache-2.0

use std::{
    collections::{HashMap, HashSet},
    hash::Hash,
    num::NonZeroUsize,
    sync::Arc,
};

use arc_swap::ArcSwap;
use consensus_config::Committee as ConsensusCommittee;
use consensus_core::{CommitConsumerMonitor, TransactionIndex, VerifiedBlock};
use lru::LruCache;
use mysten_metrics::{
    monitored_future,
    monitored_mpsc::{self, UnboundedReceiver},
    monitored_scope, spawn_monitored_task,
};
use serde::{Deserialize, Serialize};
use sui_macros::{fail_point_async, fail_point_if};
use sui_protocol_config::ProtocolConfig;
use sui_types::{
    authenticator_state::ActiveJwk,
    base_types::{
        AuthorityName, ConsensusObjectSequenceKey, EpochId, SequenceNumber, TransactionDigest,
    },
    digests::ConsensusCommitDigest,
    executable_transaction::{TrustedExecutableTransaction, VerifiedExecutableTransaction},
    messages_consensus::{
        AuthorityIndex, ConsensusDeterminedVersionAssignments, ConsensusTransaction,
        ConsensusTransactionKey, ConsensusTransactionKind,
    },
    sui_system_state::epoch_start_sui_system_state::EpochStartSystemStateTrait,
    transaction::{SenderSignedData, VerifiedTransaction},
};
use tokio::task::JoinSet;
use tracing::{debug, error, info, instrument, trace_span, warn};

use crate::{
    authority::{
        authority_per_epoch_store::{
            AuthorityPerEpochStore, ConsensusStats, ConsensusStatsAPI, ExecutionIndices,
            ExecutionIndicesWithStats,
        },
<<<<<<< HEAD
        epoch_start_configuration::{EpochStartConfigTrait, EpochStartConfiguration},
=======
        backpressure::{BackpressureManager, BackpressureSubscriber},
        epoch_start_configuration::EpochStartConfigTrait,
>>>>>>> d77f6aa7
        AuthorityMetrics, AuthorityState,
    },
    checkpoints::{CheckpointService, CheckpointServiceNotify},
    consensus_throughput_calculator::ConsensusThroughputCalculator,
    consensus_types::consensus_output_api::{parse_block_transactions, ConsensusCommitAPI},
    execution_cache::ObjectCacheRead,
    scoring_decision::update_low_scoring_authorities,
    transaction_manager::TransactionManager,
};

pub struct ConsensusHandlerInitializer {
    state: Arc<AuthorityState>,
    checkpoint_service: Arc<CheckpointService>,
    epoch_store: Arc<AuthorityPerEpochStore>,
    low_scoring_authorities: Arc<ArcSwap<HashMap<AuthorityName, u64>>>,
    throughput_calculator: Arc<ConsensusThroughputCalculator>,
    backpressure_manager: Arc<BackpressureManager>,
}

impl ConsensusHandlerInitializer {
    pub fn new(
        state: Arc<AuthorityState>,
        checkpoint_service: Arc<CheckpointService>,
        epoch_store: Arc<AuthorityPerEpochStore>,
        low_scoring_authorities: Arc<ArcSwap<HashMap<AuthorityName, u64>>>,
        throughput_calculator: Arc<ConsensusThroughputCalculator>,
        backpressure_manager: Arc<BackpressureManager>,
    ) -> Self {
        Self {
            state,
            checkpoint_service,
            epoch_store,
            low_scoring_authorities,
            throughput_calculator,
            backpressure_manager,
        }
    }

    #[cfg(test)]
    pub(crate) fn new_for_testing(
        state: Arc<AuthorityState>,
        checkpoint_service: Arc<CheckpointService>,
    ) -> Self {
        let backpressure_manager = BackpressureManager::new_for_tests();
        Self {
            state: state.clone(),
            checkpoint_service,
            epoch_store: state.epoch_store_for_testing().clone(),
            low_scoring_authorities: Arc::new(Default::default()),
            throughput_calculator: Arc::new(ConsensusThroughputCalculator::new(
                None,
                state.metrics.clone(),
            )),
            backpressure_manager,
        }
    }

    pub(crate) fn new_consensus_handler(&self) -> ConsensusHandler<CheckpointService> {
        let new_epoch_start_state = self.epoch_store.epoch_start_state();
        let consensus_committee = new_epoch_start_state.get_consensus_committee();

        ConsensusHandler::new(
            self.epoch_store.clone(),
            self.checkpoint_service.clone(),
            self.state.transaction_manager().clone(),
            self.state.get_object_cache_reader().clone(),
            self.low_scoring_authorities.clone(),
            consensus_committee,
            self.state.metrics.clone(),
            self.throughput_calculator.clone(),
            self.backpressure_manager.subscribe(),
        )
    }

    pub(crate) fn metrics(&self) -> &Arc<AuthorityMetrics> {
        &self.state.metrics
    }

    pub(crate) fn backpressure_subscriber(&self) -> BackpressureSubscriber {
        self.backpressure_manager.subscribe()
    }
}

pub struct ConsensusHandler<C> {
    /// A store created for each epoch. ConsensusHandler is recreated each epoch, with the
    /// corresponding store. This store is also used to get the current epoch ID.
    epoch_store: Arc<AuthorityPerEpochStore>,
    /// Holds the indices, hash and stats after the last consensus commit
    /// It is used for avoiding replaying already processed transactions,
    /// checking chain consistency, and accumulating per-epoch consensus output stats.
    last_consensus_stats: ExecutionIndicesWithStats,
    checkpoint_service: Arc<C>,
    /// cache reader is needed when determining the next version to assign for shared objects.
    cache_reader: Arc<dyn ObjectCacheRead>,
    /// Reputation scores used by consensus adapter that we update, forwarded from consensus
    low_scoring_authorities: Arc<ArcSwap<HashMap<AuthorityName, u64>>>,
    /// The consensus committee used to do stake computations for deciding set of low scoring authorities
    committee: ConsensusCommittee,
    // TODO: ConsensusHandler doesn't really share metrics with AuthorityState. We could define
    // a new metrics type here if we want to.
    metrics: Arc<AuthorityMetrics>,
    /// Lru cache to quickly discard transactions processed by consensus
    processed_cache: LruCache<SequencedConsensusTransactionKey, ()>,
    /// Enqueues transactions to the transaction manager via a separate task.
    transaction_manager_sender: TransactionManagerSender,
    /// Using the throughput calculator to record the current consensus throughput
    throughput_calculator: Arc<ConsensusThroughputCalculator>,

    backpressure_subscriber: BackpressureSubscriber,
}

const PROCESSED_CACHE_CAP: usize = 1024 * 1024;

impl<C> ConsensusHandler<C> {
    pub fn new(
        epoch_store: Arc<AuthorityPerEpochStore>,
        checkpoint_service: Arc<C>,
        transaction_manager: Arc<TransactionManager>,
        cache_reader: Arc<dyn ObjectCacheRead>,
        low_scoring_authorities: Arc<ArcSwap<HashMap<AuthorityName, u64>>>,
        committee: ConsensusCommittee,
        metrics: Arc<AuthorityMetrics>,
        throughput_calculator: Arc<ConsensusThroughputCalculator>,
        backpressure_subscriber: BackpressureSubscriber,
    ) -> Self {
        // Recover last_consensus_stats so it is consistent across validators.
        let mut last_consensus_stats = epoch_store
            .get_last_consensus_stats()
            .expect("Should be able to read last consensus index");
        // stats is empty at the beginning of epoch.
        if !last_consensus_stats.stats.is_initialized() {
            last_consensus_stats.stats = ConsensusStats::new(committee.size());
        }
        let transaction_manager_sender =
            TransactionManagerSender::start(transaction_manager, epoch_store.clone());
        Self {
            epoch_store,
            last_consensus_stats,
            checkpoint_service,
            cache_reader,
            low_scoring_authorities,
            committee,
            metrics,
            processed_cache: LruCache::new(NonZeroUsize::new(PROCESSED_CACHE_CAP).unwrap()),
            transaction_manager_sender,
            throughput_calculator,
            backpressure_subscriber,
        }
    }

    /// Returns the last subdag index processed by the handler.
    pub(crate) fn last_processed_subdag_index(&self) -> u64 {
        self.last_consensus_stats.index.sub_dag_index
    }

    pub(crate) fn transaction_manager_sender(&self) -> &TransactionManagerSender {
        &self.transaction_manager_sender
    }
}

impl<C: CheckpointServiceNotify + Send + Sync> ConsensusHandler<C> {
    #[instrument(level = "debug", skip_all)]
    async fn handle_consensus_commit(&mut self, consensus_commit: impl ConsensusCommitAPI) {
        // This may block until one of two conditions happens:
        // - Number of uncommitted transactions in the writeback cache goes below the
        //   backpressure threshold.
        // - The highest executed checkpoint catches up to the highest certified checkpoint.
        self.backpressure_subscriber.await_no_backpressure().await;

        let _scope = monitored_scope("ConsensusCommitHandler::handle_consensus_commit");

        let last_committed_round = self.last_consensus_stats.index.last_committed_round;

        let round = consensus_commit.leader_round();

        // TODO: Remove this once narwhal is deprecated. For now mysticeti will not return
        // more than one leader per round so we are not in danger of ignoring any commits.
        assert!(round >= last_committed_round);
        if last_committed_round == round {
            // we can receive the same commit twice after restart
            // It is critical that the writes done by this function are atomic - otherwise we can
            // lose the later parts of a commit if we restart midway through processing it.
            warn!(
                "Ignoring consensus output for round {} as it is already committed. NOTE: This is only expected if consensus is running.",
                round
            );
            return;
        }

        /* (transaction, serialized length) */
        let mut transactions = vec![];
        let timestamp = consensus_commit.commit_timestamp_ms();
        let leader_author = consensus_commit.leader_author_index();
        let commit_sub_dag_index = consensus_commit.commit_sub_dag_index();

        let epoch_start = self
            .epoch_store
            .epoch_start_config()
            .epoch_start_timestamp_ms();
        let timestamp = if timestamp < epoch_start {
            error!(
                "Unexpected commit timestamp {timestamp} less then epoch start time {epoch_start}, author {leader_author}, round {round}",
            );
            epoch_start
        } else {
            timestamp
        };

        info!(
            %consensus_commit,
            epoch = ?self.epoch_store.epoch(),
            "Received consensus output"
        );

        let execution_index = ExecutionIndices {
            last_committed_round: round,
            sub_dag_index: commit_sub_dag_index,
            transaction_index: 0_u64,
        };
        // This function has filtered out any already processed consensus output.
        // So we can safely assume that the index is always increasing.
        assert!(self.last_consensus_stats.index < execution_index);

        // TODO: test empty commit explicitly.
        // Note that consensus commit batch may contain no transactions, but we still need to record the current
        // round and subdag index in the last_consensus_stats, so that it won't be re-executed in the future.
        self.last_consensus_stats.index = execution_index;

        // Load all jwks that became active in the previous round, and commit them in this round.
        // We want to delay one round because none of the transactions in the previous round could
        // have been authenticated with the jwks that became active in that round.
        //
        // Because of this delay, jwks that become active in the last round of the epoch will
        // never be committed. That is ok, because in the new epoch, the validators should
        // immediately re-submit these jwks, and they can become active then.
        let new_jwks = self
            .epoch_store
            .get_new_jwks(last_committed_round)
            .expect("Unrecoverable error in consensus handler");

        if !new_jwks.is_empty() {
            let authenticator_state_update_transaction =
                self.authenticator_state_update_transaction(round, new_jwks);
            debug!(
                "adding AuthenticatorStateUpdate({:?}) tx: {:?}",
                authenticator_state_update_transaction.digest(),
                authenticator_state_update_transaction,
            );

            transactions.push((
                SequencedConsensusTransactionKind::System(authenticator_state_update_transaction),
                leader_author,
            ));
        }

        update_low_scoring_authorities(
            self.low_scoring_authorities.clone(),
            self.epoch_store.committee(),
            &self.committee,
            consensus_commit.reputation_score_sorted_desc(),
            &self.metrics,
            self.epoch_store
                .protocol_config()
                .consensus_bad_nodes_stake_threshold(),
        );

        self.metrics
            .consensus_committed_subdags
            .with_label_values(&[&leader_author.to_string()])
            .inc();

        {
            let span = trace_span!("ConsensusHandler::HandleCommit::process_consensus_txns");
            let _guard = span.enter();
            for (authority_index, parsed_transactions) in consensus_commit.transactions() {
                // TODO: consider only messages within 1~3 rounds of the leader?
                self.last_consensus_stats
                    .stats
                    .inc_num_messages(authority_index as usize);
                for parsed in parsed_transactions {
                    // Skip executing rejected transactions. Unlocking is the responsibility of the
                    // consensus transaction handler.
                    if parsed.rejected {
                        continue;
                    }
                    let kind = classify(&parsed.transaction);
                    self.metrics
                        .consensus_handler_processed
                        .with_label_values(&[kind])
                        .inc();
                    self.metrics
                        .consensus_handler_transaction_sizes
                        .with_label_values(&[kind])
                        .observe(parsed.serialized_len as f64);
                    // UserTransaction exists only when mysticeti_fastpath is enabled in protocol config.
                    if matches!(
                        &parsed.transaction.kind,
                        ConsensusTransactionKind::CertifiedTransaction(_)
                            | ConsensusTransactionKind::UserTransaction(_)
                    ) {
                        self.last_consensus_stats
                            .stats
                            .inc_num_user_transactions(authority_index as usize);
                    }
                    if let ConsensusTransactionKind::RandomnessStateUpdate(randomness_round, _) =
                        &parsed.transaction.kind
                    {
                        // These are deprecated and we should never see them. Log an error and eat the tx if one appears.
                        error!("BUG: saw deprecated RandomnessStateUpdate tx for commit round {round:?}, randomness round {randomness_round:?}")
                    } else {
                        let transaction =
                            SequencedConsensusTransactionKind::External(parsed.transaction);
                        transactions.push((transaction, authority_index));
                    }
                }
            }
        }

        for (i, authority) in self.committee.authorities() {
            let hostname = &authority.hostname;
            self.metrics
                .consensus_committed_messages
                .with_label_values(&[hostname])
                .set(self.last_consensus_stats.stats.get_num_messages(i.value()) as i64);
            self.metrics
                .consensus_committed_user_transactions
                .with_label_values(&[hostname])
                .set(
                    self.last_consensus_stats
                        .stats
                        .get_num_user_transactions(i.value()) as i64,
                );
        }

        let mut all_transactions = Vec::new();
        {
            // We need a set here as well, since the processed_cache is a LRU cache and can drop
            // entries while we're iterating over the sequenced transactions.
            let mut processed_set = HashSet::new();

            for (seq, (transaction, cert_origin)) in transactions.into_iter().enumerate() {
                // In process_consensus_transactions_and_commit_boundary(), we will add a system consensus commit
                // prologue transaction, which will be the first transaction in this consensus commit batch.
                // Therefore, the transaction sequence number starts from 1 here.
                let current_tx_index = ExecutionIndices {
                    last_committed_round: round,
                    sub_dag_index: commit_sub_dag_index,
                    transaction_index: (seq + 1) as u64,
                };

                self.last_consensus_stats.index = current_tx_index;

                let certificate_author = *self
                    .epoch_store
                    .committee()
                    .authority_by_index(cert_origin)
                    .unwrap();

                let sequenced_transaction = SequencedConsensusTransaction {
                    certificate_author_index: cert_origin,
                    certificate_author,
                    consensus_index: current_tx_index,
                    transaction,
                };

                let key = sequenced_transaction.key();
                let in_set = !processed_set.insert(key);
                let in_cache = self
                    .processed_cache
                    .put(sequenced_transaction.key(), ())
                    .is_some();

                if in_set || in_cache {
                    self.metrics.skipped_consensus_txns_cache_hit.inc();
                    continue;
                }

                all_transactions.push(sequenced_transaction);
            }
        }

        let executable_transactions = self
            .epoch_store
            .process_consensus_transactions_and_commit_boundary(
                all_transactions,
                &self.last_consensus_stats,
                &self.checkpoint_service,
                self.cache_reader.as_ref(),
                &ConsensusCommitInfo::new(self.epoch_store.protocol_config(), &consensus_commit),
                &self.metrics,
            )
            .await
            .expect("Unrecoverable error in consensus handler");

        // update the calculated throughput
        self.throughput_calculator
            .add_transactions(timestamp, executable_transactions.len() as u64);

        fail_point_if!("correlated-crash-after-consensus-commit-boundary", || {
            let key = [commit_sub_dag_index, self.epoch_store.epoch()];
            if sui_simulator::random::deterministic_probability(&key, 0.01) {
                sui_simulator::task::kill_current_node(None);
            }
        });

        fail_point_async!("crash"); // for tests that produce random crashes

        self.transaction_manager_sender
            .send(executable_transactions);
    }
}

/// Sends transactions to the transaction manager in a separate task,
/// to avoid blocking consensus handler.
#[derive(Clone)]
pub(crate) struct TransactionManagerSender {
    // Using unbounded channel to avoid blocking consensus commit and transaction handler.
    sender: monitored_mpsc::UnboundedSender<Vec<VerifiedExecutableTransaction>>,
}

impl TransactionManagerSender {
    fn start(
        transaction_manager: Arc<TransactionManager>,
        epoch_store: Arc<AuthorityPerEpochStore>,
    ) -> Self {
        let (sender, recv) = monitored_mpsc::unbounded_channel("transaction_manager_sender");
        spawn_monitored_task!(Self::run(recv, transaction_manager, epoch_store));
        Self { sender }
    }

    fn send(&self, transactions: Vec<VerifiedExecutableTransaction>) {
        let _ = self.sender.send(transactions);
    }

    async fn run(
        mut recv: monitored_mpsc::UnboundedReceiver<Vec<VerifiedExecutableTransaction>>,
        transaction_manager: Arc<TransactionManager>,
        epoch_store: Arc<AuthorityPerEpochStore>,
    ) {
        while let Some(transactions) = recv.recv().await {
            let _guard = monitored_scope("ConsensusHandler::enqueue");
            transaction_manager.enqueue(transactions, &epoch_store);
        }
    }
}

/// Manages the lifetime of tasks handling the commits and transactions output by consensus.
pub(crate) struct MysticetiConsensusHandler {
    tasks: JoinSet<()>,
}

impl MysticetiConsensusHandler {
    pub(crate) fn new(
        mut consensus_handler: ConsensusHandler<CheckpointService>,
        consensus_transaction_handler: ConsensusTransactionHandler,
        mut commit_receiver: UnboundedReceiver<consensus_core::CommittedSubDag>,
        mut transaction_receiver: UnboundedReceiver<Vec<(VerifiedBlock, Vec<TransactionIndex>)>>,
        commit_consumer_monitor: Arc<CommitConsumerMonitor>,
    ) -> Self {
        let mut tasks = JoinSet::new();
        tasks.spawn(monitored_future!(async move {
            // TODO: pause when execution is overloaded, so consensus can detect the backpressure.
            while let Some(consensus_commit) = commit_receiver.recv().await {
                let commit_index = consensus_commit.commit_ref.index;
                consensus_handler
                    .handle_consensus_commit(consensus_commit)
                    .await;
                commit_consumer_monitor.set_highest_handled_commit(commit_index);
            }
        }));
        if consensus_transaction_handler.enabled() {
            tasks.spawn(monitored_future!(async move {
                while let Some(blocks_and_rejected_transactions) = transaction_receiver.recv().await
                {
                    consensus_transaction_handler
                        .handle_consensus_transactions(blocks_and_rejected_transactions)
                        .await;
                }
            }));
        }
        Self { tasks }
    }

    pub(crate) async fn abort(&mut self) {
        self.tasks.shutdown().await;
    }
}

impl<C> ConsensusHandler<C> {
    fn authenticator_state_update_transaction(
        &self,
        round: u64,
        mut new_active_jwks: Vec<ActiveJwk>,
    ) -> VerifiedExecutableTransaction {
        new_active_jwks.sort();

        info!("creating authenticator state update transaction");
        assert!(self.epoch_store.authenticator_state_enabled());
        let transaction = VerifiedTransaction::new_authenticator_state_update(
            self.epoch(),
            round,
            new_active_jwks,
            self.epoch_store
                .epoch_start_config()
                .authenticator_obj_initial_shared_version()
                .expect("authenticator state obj must exist"),
        );
        VerifiedExecutableTransaction::new_system(transaction, self.epoch())
    }

    fn epoch(&self) -> EpochId {
        self.epoch_store.epoch()
    }
}

pub(crate) fn classify(transaction: &ConsensusTransaction) -> &'static str {
    match &transaction.kind {
        ConsensusTransactionKind::CertifiedTransaction(certificate) => {
            if certificate.contains_shared_object() {
                "shared_certificate"
            } else {
                "owned_certificate"
            }
        }
        ConsensusTransactionKind::CheckpointSignature(_) => "checkpoint_signature",
        ConsensusTransactionKind::EndOfPublish(_) => "end_of_publish",
        ConsensusTransactionKind::CapabilityNotification(_) => "capability_notification",
        ConsensusTransactionKind::CapabilityNotificationV2(_) => "capability_notification_v2",
        ConsensusTransactionKind::NewJWKFetched(_, _, _) => "new_jwk_fetched",
        ConsensusTransactionKind::RandomnessStateUpdate(_, _) => "randomness_state_update",
        ConsensusTransactionKind::RandomnessDkgMessage(_, _) => "randomness_dkg_message",
        ConsensusTransactionKind::RandomnessDkgConfirmation(_, _) => "randomness_dkg_confirmation",
        ConsensusTransactionKind::UserTransaction(tx) => {
            if tx.contains_shared_object() {
                "shared_user_transaction"
            } else {
                "owned_user_transaction"
            }
        }
    }
}

#[derive(Debug, Clone, Serialize, Deserialize)]
pub struct SequencedConsensusTransaction {
    pub certificate_author_index: AuthorityIndex,
    pub certificate_author: AuthorityName,
    pub consensus_index: ExecutionIndices,
    pub transaction: SequencedConsensusTransactionKind,
}

#[derive(Debug, Clone)]
pub enum SequencedConsensusTransactionKind {
    External(ConsensusTransaction),
    System(VerifiedExecutableTransaction),
}

impl Serialize for SequencedConsensusTransactionKind {
    fn serialize<S: serde::Serializer>(&self, serializer: S) -> Result<S::Ok, S::Error> {
        let serializable = SerializableSequencedConsensusTransactionKind::from(self);
        serializable.serialize(serializer)
    }
}

impl<'de> Deserialize<'de> for SequencedConsensusTransactionKind {
    fn deserialize<D: serde::Deserializer<'de>>(deserializer: D) -> Result<Self, D::Error> {
        let serializable =
            SerializableSequencedConsensusTransactionKind::deserialize(deserializer)?;
        Ok(serializable.into())
    }
}

// We can't serialize SequencedConsensusTransactionKind directly because it contains a
// VerifiedExecutableTransaction, which is not serializable (by design). This wrapper allows us to
// convert to a serializable format easily.
#[derive(Debug, Clone, Serialize, Deserialize)]
enum SerializableSequencedConsensusTransactionKind {
    External(ConsensusTransaction),
    System(TrustedExecutableTransaction),
}

impl From<&SequencedConsensusTransactionKind> for SerializableSequencedConsensusTransactionKind {
    fn from(kind: &SequencedConsensusTransactionKind) -> Self {
        match kind {
            SequencedConsensusTransactionKind::External(ext) => {
                SerializableSequencedConsensusTransactionKind::External(ext.clone())
            }
            SequencedConsensusTransactionKind::System(txn) => {
                SerializableSequencedConsensusTransactionKind::System(txn.clone().serializable())
            }
        }
    }
}

impl From<SerializableSequencedConsensusTransactionKind> for SequencedConsensusTransactionKind {
    fn from(kind: SerializableSequencedConsensusTransactionKind) -> Self {
        match kind {
            SerializableSequencedConsensusTransactionKind::External(ext) => {
                SequencedConsensusTransactionKind::External(ext)
            }
            SerializableSequencedConsensusTransactionKind::System(txn) => {
                SequencedConsensusTransactionKind::System(txn.into())
            }
        }
    }
}

#[derive(Serialize, Deserialize, Clone, Hash, PartialEq, Eq, Debug, Ord, PartialOrd)]
pub enum SequencedConsensusTransactionKey {
    External(ConsensusTransactionKey),
    System(TransactionDigest),
}

impl SequencedConsensusTransactionKind {
    pub fn key(&self) -> SequencedConsensusTransactionKey {
        match self {
            SequencedConsensusTransactionKind::External(ext) => {
                SequencedConsensusTransactionKey::External(ext.key())
            }
            SequencedConsensusTransactionKind::System(txn) => {
                SequencedConsensusTransactionKey::System(*txn.digest())
            }
        }
    }

    pub fn get_tracking_id(&self) -> u64 {
        match self {
            SequencedConsensusTransactionKind::External(ext) => ext.get_tracking_id(),
            SequencedConsensusTransactionKind::System(_txn) => 0,
        }
    }

    pub fn is_executable_transaction(&self) -> bool {
        match self {
            SequencedConsensusTransactionKind::External(ext) => ext.is_executable_transaction(),
            SequencedConsensusTransactionKind::System(_) => true,
        }
    }

    pub fn executable_transaction_digest(&self) -> Option<TransactionDigest> {
        match self {
            SequencedConsensusTransactionKind::External(ext) => match &ext.kind {
                ConsensusTransactionKind::CertifiedTransaction(txn) => Some(*txn.digest()),
                ConsensusTransactionKind::UserTransaction(txn) => Some(*txn.digest()),
                _ => None,
            },
            SequencedConsensusTransactionKind::System(txn) => Some(*txn.digest()),
        }
    }

    pub fn is_end_of_publish(&self) -> bool {
        match self {
            SequencedConsensusTransactionKind::External(ext) => {
                matches!(ext.kind, ConsensusTransactionKind::EndOfPublish(..))
            }
            SequencedConsensusTransactionKind::System(_) => false,
        }
    }
}

impl SequencedConsensusTransaction {
    pub fn sender_authority(&self) -> AuthorityName {
        self.certificate_author
    }

    pub fn key(&self) -> SequencedConsensusTransactionKey {
        self.transaction.key()
    }

    pub fn is_end_of_publish(&self) -> bool {
        if let SequencedConsensusTransactionKind::External(ref transaction) = self.transaction {
            matches!(transaction.kind, ConsensusTransactionKind::EndOfPublish(..))
        } else {
            false
        }
    }

    pub fn is_system(&self) -> bool {
        matches!(
            self.transaction,
            SequencedConsensusTransactionKind::System(_)
        )
    }

    pub fn is_user_tx_with_randomness(&self, randomness_state_enabled: bool) -> bool {
        if !randomness_state_enabled {
            // If randomness is disabled, these should be processed same as a tx without randomness,
            // which will eventually fail when the randomness state object is not found.
            return false;
        }
        match &self.transaction {
            SequencedConsensusTransactionKind::External(ConsensusTransaction {
                kind: ConsensusTransactionKind::CertifiedTransaction(cert),
                ..
            }) => cert.transaction_data().uses_randomness(),
            SequencedConsensusTransactionKind::External(ConsensusTransaction {
                kind: ConsensusTransactionKind::UserTransaction(txn),
                ..
            }) => txn.transaction_data().uses_randomness(),
            _ => false,
        }
    }

    pub fn as_shared_object_txn(&self) -> Option<&SenderSignedData> {
        match &self.transaction {
            SequencedConsensusTransactionKind::External(ConsensusTransaction {
                kind: ConsensusTransactionKind::CertifiedTransaction(certificate),
                ..
            }) if certificate.contains_shared_object() => Some(certificate.data()),
            SequencedConsensusTransactionKind::External(ConsensusTransaction {
                kind: ConsensusTransactionKind::UserTransaction(txn),
                ..
            }) if txn.contains_shared_object() => Some(txn.data()),
            SequencedConsensusTransactionKind::System(txn) if txn.contains_shared_object() => {
                Some(txn.data())
            }
            _ => None,
        }
    }
}

#[derive(Debug, Clone, Serialize, Deserialize)]
pub struct VerifiedSequencedConsensusTransaction(pub SequencedConsensusTransaction);

#[cfg(test)]
impl VerifiedSequencedConsensusTransaction {
    pub fn new_test(transaction: ConsensusTransaction) -> Self {
        Self(SequencedConsensusTransaction::new_test(transaction))
    }
}

impl SequencedConsensusTransaction {
    pub fn new_test(transaction: ConsensusTransaction) -> Self {
        Self {
            certificate_author_index: 0,
            certificate_author: AuthorityName::ZERO,
            consensus_index: Default::default(),
            transaction: SequencedConsensusTransactionKind::External(transaction),
        }
    }
}

/// Represents the information from the current consensus commit.
pub struct ConsensusCommitInfo {
    pub round: u64,
    pub timestamp: u64,
    pub consensus_commit_digest: ConsensusCommitDigest,

    skip_consensus_commit_prologue_in_test: bool,
}

impl ConsensusCommitInfo {
    fn new(protocol_config: &ProtocolConfig, consensus_commit: &impl ConsensusCommitAPI) -> Self {
        Self {
            round: consensus_commit.leader_round(),
            timestamp: consensus_commit.commit_timestamp_ms(),
            consensus_commit_digest: consensus_commit.consensus_digest(protocol_config),

            skip_consensus_commit_prologue_in_test: false,
        }
    }

    pub fn new_for_test(
        commit_round: u64,
        commit_timestamp: u64,
        skip_consensus_commit_prologue_in_test: bool,
    ) -> Self {
        Self {
            round: commit_round,
            timestamp: commit_timestamp,
            consensus_commit_digest: ConsensusCommitDigest::default(),
            skip_consensus_commit_prologue_in_test,
        }
    }

    pub fn skip_consensus_commit_prologue_in_test(&self) -> bool {
        self.skip_consensus_commit_prologue_in_test
    }

    fn consensus_commit_prologue_transaction(&self, epoch: u64) -> VerifiedExecutableTransaction {
        let transaction =
            VerifiedTransaction::new_consensus_commit_prologue(epoch, self.round, self.timestamp);
        VerifiedExecutableTransaction::new_system(transaction, epoch)
    }

    fn consensus_commit_prologue_v2_transaction(
        &self,
        epoch: u64,
    ) -> VerifiedExecutableTransaction {
        let transaction = VerifiedTransaction::new_consensus_commit_prologue_v2(
            epoch,
            self.round,
            self.timestamp,
            self.consensus_commit_digest,
        );
        VerifiedExecutableTransaction::new_system(transaction, epoch)
    }

    fn consensus_commit_prologue_v3_transaction(
        &self,
        epoch: u64,
        consensus_determined_version_assignments: ConsensusDeterminedVersionAssignments,
    ) -> VerifiedExecutableTransaction {
        let transaction = VerifiedTransaction::new_consensus_commit_prologue_v3(
            epoch,
            self.round,
            self.timestamp,
            self.consensus_commit_digest,
            consensus_determined_version_assignments,
        );
        VerifiedExecutableTransaction::new_system(transaction, epoch)
    }

    pub fn create_consensus_commit_prologue_transaction(
        &self,
        epoch: u64,
        epoch_start_config: &EpochStartConfiguration,
        protocol_config: &ProtocolConfig,
        cancelled_txn_version_assignment: Vec<(
            TransactionDigest,
            Vec<(ConsensusObjectSequenceKey, SequenceNumber)>,
        )>,
    ) -> VerifiedExecutableTransaction {
        if epoch_start_config.use_version_assignment_tables_v3() {
            self.consensus_commit_prologue_v3_transaction(
                epoch,
                ConsensusDeterminedVersionAssignments::CancelledTransactionsV2(
                    cancelled_txn_version_assignment,
                ),
            )
        } else if protocol_config.record_consensus_determined_version_assignments_in_prologue() {
            self.consensus_commit_prologue_v3_transaction(
                epoch,
                ConsensusDeterminedVersionAssignments::CancelledTransactions(
                    cancelled_txn_version_assignment
                        .into_iter()
                        .map(|(tx_digest, versions)| {
                            (
                                tx_digest,
                                versions.into_iter().map(|(id, v)| (id.0, v)).collect(),
                            )
                        })
                        .collect(),
                ),
            )
        } else if protocol_config.include_consensus_digest_in_prologue() {
            self.consensus_commit_prologue_v2_transaction(epoch)
        } else {
            self.consensus_commit_prologue_transaction(epoch)
        }
    }
}

/// Handles certified and rejected transactions output by consensus.
pub(crate) struct ConsensusTransactionHandler {
    /// Whether to enable handling certified transactions.
    enabled: bool,
    /// Per-epoch store.
    epoch_store: Arc<AuthorityPerEpochStore>,
    /// Enqueues transactions to the transaction manager via a separate task.
    transaction_manager_sender: TransactionManagerSender,
    /// Backpressure subscriber to wait for backpressure to be resolved.
    backpressure_subscriber: BackpressureSubscriber,
    /// Metrics for consensus transaction handling.
    metrics: Arc<AuthorityMetrics>,
}

impl ConsensusTransactionHandler {
    pub fn new(
        epoch_store: Arc<AuthorityPerEpochStore>,
        transaction_manager_sender: TransactionManagerSender,
        backpressure_subscriber: BackpressureSubscriber,
        metrics: Arc<AuthorityMetrics>,
    ) -> Self {
        Self {
            enabled: epoch_store.protocol_config().mysticeti_fastpath(),
            epoch_store,
            transaction_manager_sender,
            backpressure_subscriber,
            metrics,
        }
    }

    pub fn enabled(&self) -> bool {
        self.enabled
    }

    #[instrument(level = "debug", skip_all)]
    pub async fn handle_consensus_transactions(
        &self,
        blocks_and_rejected_transactions: Vec<(VerifiedBlock, Vec<TransactionIndex>)>,
    ) {
        self.backpressure_subscriber.await_no_backpressure().await;

        let _scope = monitored_scope("ConsensusTransactionHandler::handle_consensus_transactions");

        let parsed_transactions = blocks_and_rejected_transactions
            .into_iter()
            .flat_map(|(block, rejected_transactions)| {
                parse_block_transactions(&block, &rejected_transactions)
            })
            .collect::<Vec<_>>();
        let mut pending_consensus_transactions = vec![];
        let executable_transactions: Vec<_> = parsed_transactions
            .into_iter()
            .filter_map(|parsed| {
                // TODO(fastpath): unlock rejected transactions.
                // TODO(fastpath): maybe avoid parsing blocks twice between commit and transaction handling?
                if parsed.rejected {
                    self.metrics
                        .consensus_transaction_handler_processed
                        .with_label_values(&["rejected"])
                        .inc();
                    return None;
                }
                self.metrics
                    .consensus_transaction_handler_processed
                    .with_label_values(&["certified"])
                    .inc();
                match &parsed.transaction.kind {
                    ConsensusTransactionKind::UserTransaction(tx) => {
                        // TODO(fastpath): use a separate function to check if a transaction should be executed in fastpath.
                        if tx.contains_shared_object() {
                            return None;
                        }
                        pending_consensus_transactions.push(parsed.transaction.clone());
                        let tx = VerifiedTransaction::new_unchecked(*tx.clone());
                        Some(VerifiedExecutableTransaction::new_from_consensus(
                            tx,
                            self.epoch_store.epoch(),
                        ))
                    }
                    _ => None,
                }
            })
            .collect();

        if pending_consensus_transactions.is_empty() {
            return;
        }
        {
            let reconfig_state = self.epoch_store.get_reconfig_state_read_lock_guard();
            // Stop executing fastpath transactions when epoch change starts.
            if !reconfig_state.should_accept_user_certs() {
                return;
            }
            // Otherwise, try to ensure the certified transactions get into consensus before epoch change.
            // TODO(fastpath): avoid race with removals in consensus adapter, by waiting to handle commit after
            // all blocks in the commit are processed via the transaction handler. Other kinds of races need to be
            // avoided as well. Or we can track pending consensus transactions inside consensus instead.
            self.epoch_store
                .insert_pending_consensus_transactions(
                    &pending_consensus_transactions,
                    Some(&reconfig_state),
                )
                .unwrap_or_else(|e| {
                    panic!("Failed to insert pending consensus transactions: {}", e)
                });
        }
        self.metrics
            .consensus_transaction_handler_fastpath_executions
            .inc_by(executable_transactions.len() as u64);
        self.transaction_manager_sender
            .send(executable_transactions);
    }
}

#[cfg(test)]
mod tests {
    use consensus_core::{
        BlockAPI, CommitDigest, CommitRef, CommittedSubDag, TestBlock, Transaction, VerifiedBlock,
    };
    use futures::pin_mut;
    use prometheus::Registry;
    use sui_protocol_config::ConsensusTransactionOrdering;
    use sui_types::{
        base_types::{random_object_ref, AuthorityName, ObjectID, SuiAddress},
        committee::Committee,
        crypto::deterministic_random_account_key,
        messages_consensus::{
            AuthorityCapabilitiesV1, ConsensusTransaction, ConsensusTransactionKind,
            TransactionIndex,
        },
        object::Object,
        supported_protocol_versions::SupportedProtocolVersions,
        transaction::{
            CertifiedTransaction, SenderSignedData, TransactionData, TransactionDataAPI,
        },
    };

    use super::*;
    use crate::{
        authority::{
            authority_per_epoch_store::ConsensusStatsAPI,
            test_authority_builder::TestAuthorityBuilder,
        },
        checkpoints::CheckpointServiceNoop,
        consensus_adapter::consensus_tests::{
            test_certificates_with_gas_objects, test_user_transaction,
        },
        post_consensus_tx_reorder::PostConsensusTxReorder,
    };

    #[tokio::test(flavor = "current_thread", start_paused = true)]
    pub async fn test_consensus_commit_handler() {
        // GIVEN
        // 1 account keypair
        let (sender, keypair) = deterministic_random_account_key();
        // 12 gas objects.
        let gas_objects: Vec<Object> = (0..12)
            .map(|_| Object::with_id_owner_for_testing(ObjectID::random(), sender))
            .collect();
        // 4 owned objects.
        let owned_objects: Vec<Object> = (0..4)
            .map(|_| Object::with_id_owner_for_testing(ObjectID::random(), sender))
            .collect();
        // 6 shared objects.
        let shared_objects: Vec<Object> = (0..6)
            .map(|_| Object::shared_for_testing())
            .collect::<Vec<_>>();
        let mut all_objects = gas_objects.clone();
        all_objects.extend(owned_objects.clone());
        all_objects.extend(shared_objects.clone());

        let network_config =
            sui_swarm_config::network_config_builder::ConfigBuilder::new_with_temp_dir()
                .with_objects(all_objects.clone())
                .build();

        let state = TestAuthorityBuilder::new()
            .with_network_config(&network_config, 0)
            .build()
            .await;

        let epoch_store = state.epoch_store_for_testing().clone();
        let new_epoch_start_state = epoch_store.epoch_start_state();
        let consensus_committee = new_epoch_start_state.get_consensus_committee();

        let metrics = Arc::new(AuthorityMetrics::new(&Registry::new()));

        let throughput_calculator = ConsensusThroughputCalculator::new(None, metrics.clone());

        let backpressure_manager = BackpressureManager::new_for_tests();
        let mut consensus_handler = ConsensusHandler::new(
            epoch_store,
            Arc::new(CheckpointServiceNoop {}),
            state.transaction_manager().clone(),
            state.get_object_cache_reader().clone(),
            Arc::new(ArcSwap::default()),
            consensus_committee.clone(),
            metrics,
            Arc::new(throughput_calculator),
            backpressure_manager.subscribe(),
        );

        // AND create test user transactions alternating between owned and shared input.
        let mut user_transactions = vec![];
        for (i, gas_object) in gas_objects[0..8].iter().enumerate() {
            let input_object = if i % 2 == 0 {
                owned_objects.get(i / 2).unwrap().clone()
            } else {
                shared_objects.get(i / 2).unwrap().clone()
            };
            let transaction = test_user_transaction(
                &state,
                sender,
                &keypair,
                gas_object.clone(),
                vec![input_object],
            )
            .await;
            user_transactions.push(transaction);
        }

        // AND create 4 certified transactions with remaining gas objects and 2 shared objects.
        // Having more txns on the same shared object may get deferred.
        let certified_transactions = [
            test_certificates_with_gas_objects(
                &state,
                &gas_objects[8..10],
                shared_objects[4].clone(),
            )
            .await,
            test_certificates_with_gas_objects(
                &state,
                &gas_objects[10..12],
                shared_objects[5].clone(),
            )
            .await,
        ]
        .concat();

        // AND create block for each user and certified transaction
        let mut blocks = Vec::new();
        for (i, consensus_transaction) in user_transactions
            .iter()
            .map(|t| {
                ConsensusTransaction::new_user_transaction_message(&state.name, t.inner().clone())
            })
            .chain(
                certified_transactions
                    .iter()
                    .map(|t| ConsensusTransaction::new_certificate_message(&state.name, t.clone())),
            )
            .enumerate()
        {
            let transaction_bytes = bcs::to_bytes(&consensus_transaction).unwrap();
            let block = VerifiedBlock::new_for_test(
                TestBlock::new(100 + i as u32, (i % consensus_committee.size()) as u32)
                    .set_transactions(vec![Transaction::new(transaction_bytes)])
                    .build(),
            );

            blocks.push(block);
        }

        // AND create the consensus commit
        let leader_block = blocks[0].clone();
        let committed_sub_dag = CommittedSubDag::new(
            leader_block.reference(),
            blocks.clone(),
            vec![vec![]; blocks.len()],
            leader_block.timestamp_ms(),
            CommitRef::new(10, CommitDigest::MIN),
            vec![],
        );

        // Test that the consensus handler respects backpressure.
        backpressure_manager.set_backpressure(true);
        // Default watermarks are 0,0 which will suppress the backpressure.
        backpressure_manager.update_highest_certified_checkpoint(1);

        // AND process the consensus commit once
        {
            let waiter = consensus_handler.handle_consensus_commit(committed_sub_dag.clone());
            pin_mut!(waiter);

            // waiter should not complete within 5 seconds
            tokio::time::timeout(std::time::Duration::from_secs(5), &mut waiter)
                .await
                .unwrap_err();

            // lift backpressure
            backpressure_manager.set_backpressure(false);

            // waiter completes now.
            tokio::time::timeout(std::time::Duration::from_secs(100), waiter)
                .await
                .unwrap();
        }

        // THEN check the consensus stats
        let num_blocks = blocks.len();
        let num_transactions = user_transactions.len() + certified_transactions.len();
        let last_consensus_stats_1 = consensus_handler.last_consensus_stats.clone();
        assert_eq!(
            last_consensus_stats_1.index.transaction_index,
            num_transactions as u64
        );
        assert_eq!(last_consensus_stats_1.index.sub_dag_index, 10_u64);
        assert_eq!(last_consensus_stats_1.index.last_committed_round, 100_u64);
        assert_eq!(last_consensus_stats_1.hash, 0);
        assert_eq!(
            last_consensus_stats_1.stats.get_num_messages(0),
            num_blocks as u64
        );
        assert_eq!(
            last_consensus_stats_1.stats.get_num_user_transactions(0),
            num_transactions as u64
        );

        // THEN check for execution status of user transactions.
        for (i, t) in user_transactions.iter().enumerate() {
            let digest = t.digest();
            if let Ok(Ok(_)) = tokio::time::timeout(
                std::time::Duration::from_secs(10),
                state.notify_read_effects(*digest),
            )
            .await
            {
                // Effects exist as expected.
            } else {
                panic!("User transaction {} {} did not execute", i, digest);
            }
        }

        // THEN check for execution status of certified transactions.
        for (i, t) in certified_transactions.iter().enumerate() {
            let digest = t.digest();
            if let Ok(Ok(_)) = tokio::time::timeout(
                std::time::Duration::from_secs(10),
                state.notify_read_effects(*digest),
            )
            .await
            {
                // Effects exist as expected.
            } else {
                panic!("Certified transaction {} {} did not execute", i, digest);
            }
        }

        // THEN check for no inflight or suspended transactions.
        state.transaction_manager().check_empty_for_testing();

        // WHEN processing the same output multiple times
        // THEN the consensus stats do not update
        for _ in 0..2 {
            consensus_handler
                .handle_consensus_commit(committed_sub_dag.clone())
                .await;
            let last_consensus_stats_2 = consensus_handler.last_consensus_stats.clone();
            assert_eq!(last_consensus_stats_1, last_consensus_stats_2);
        }
    }

    #[tokio::test]
    pub async fn test_consensus_transaction_handler() {
        // GIVEN
        // 1 account keypair
        let (sender, keypair) = deterministic_random_account_key();
        // 8 gas objects.
        let gas_objects: Vec<Object> = (0..8)
            .map(|_| Object::with_id_owner_for_testing(ObjectID::random(), sender))
            .collect();
        // 4 owned objects.
        let owned_objects: Vec<Object> = (0..4)
            .map(|_| Object::with_id_owner_for_testing(ObjectID::random(), sender))
            .collect();
        // 4 shared objects.
        let shared_objects: Vec<Object> = (0..4)
            .map(|_| Object::shared_for_testing())
            .collect::<Vec<_>>();
        let mut all_objects = gas_objects.clone();
        all_objects.extend(owned_objects.clone());
        all_objects.extend(shared_objects.clone());

        let network_config =
            sui_swarm_config::network_config_builder::ConfigBuilder::new_with_temp_dir()
                .with_objects(all_objects.clone())
                .build();

        let state = TestAuthorityBuilder::new()
            .with_network_config(&network_config, 0)
            .build()
            .await;
        let epoch_store = state.epoch_store_for_testing().clone();
        let transaction_manager_sender = TransactionManagerSender::start(
            state.transaction_manager().clone(),
            epoch_store.clone(),
        );

        let backpressure_manager = BackpressureManager::new_for_tests();
        let transaction_handler = ConsensusTransactionHandler::new(
            epoch_store,
            transaction_manager_sender,
            backpressure_manager.subscribe(),
            state.metrics.clone(),
        );

        // AND create test transactions alternating between owned and shared input.
        let mut transactions = vec![];
        for (i, gas_object) in gas_objects.iter().enumerate() {
            let input_object = if i % 2 == 0 {
                owned_objects.get(i / 2).unwrap().clone()
            } else {
                shared_objects.get(i / 2).unwrap().clone()
            };
            let transaction = test_user_transaction(
                &state,
                sender,
                &keypair,
                gas_object.clone(),
                vec![input_object],
            )
            .await;
            transactions.push(transaction);
        }

        let serialized_transactions: Vec<_> = transactions
            .iter()
            .map(|t| {
                Transaction::new(
                    bcs::to_bytes(&ConsensusTransaction::new_user_transaction_message(
                        &state.name,
                        t.inner().clone(),
                    ))
                    .unwrap(),
                )
            })
            .collect();

        // AND create block for all transactions
        let block = VerifiedBlock::new_for_test(
            TestBlock::new(100, 1)
                .set_transactions(serialized_transactions.clone())
                .build(),
        );

        // AND set rejected transactions.
        let rejected_transactions = vec![0, 3, 4];

        // AND process the transactions from consensus output.
        transaction_handler
            .handle_consensus_transactions(vec![(block.clone(), rejected_transactions.clone())])
            .await;

        // THEN check for status of transactions that should have been executed.
        for (i, t) in transactions.iter().enumerate() {
            // Do not expect shared transactions or rejected transactions to be executed.
            if i % 2 == 1 || rejected_transactions.contains(&(i as TransactionIndex)) {
                continue;
            }
            let digest = t.digest();
            if let Ok(Ok(_)) = tokio::time::timeout(
                std::time::Duration::from_secs(10),
                state.notify_read_effects(*digest),
            )
            .await
            {
                // Effects exist as expected.
            } else {
                panic!("Transaction {} {} did not execute", i, digest);
            }
        }

        // THEN check for no inflight or suspended transactions.
        state.transaction_manager().check_empty_for_testing();

        // THEN check that rejected transactions are not executed.
        for (i, t) in transactions.iter().enumerate() {
            // Expect shared transactions or rejected transactions to not have executed.
            if i % 2 == 0 && !rejected_transactions.contains(&(i as TransactionIndex)) {
                continue;
            }
            let digest = t.digest();
            assert!(
                !state.is_tx_already_executed(digest),
                "Rejected transaction {} {} should not have been executed",
                i,
                digest
            );
        }
    }

    #[test]
    fn test_order_by_gas_price() {
        let mut v = vec![cap_txn(10), user_txn(42), user_txn(100), cap_txn(1)];
        PostConsensusTxReorder::reorder(&mut v, ConsensusTransactionOrdering::ByGasPrice);
        assert_eq!(
            extract(v),
            vec![
                "cap(10)".to_string(),
                "cap(1)".to_string(),
                "certified(100)".to_string(),
                "certified(42)".to_string(),
            ]
        );

        let mut v = vec![
            user_txn(1200),
            cap_txn(10),
            user_txn(12),
            user_txn(1000),
            user_txn(42),
            user_txn(100),
            cap_txn(1),
            user_txn(1000),
        ];
        PostConsensusTxReorder::reorder(&mut v, ConsensusTransactionOrdering::ByGasPrice);
        assert_eq!(
            extract(v),
            vec![
                "cap(10)".to_string(),
                "cap(1)".to_string(),
                "certified(1200)".to_string(),
                "certified(1000)".to_string(),
                "certified(1000)".to_string(),
                "certified(100)".to_string(),
                "certified(42)".to_string(),
                "certified(12)".to_string(),
            ]
        );

        // If there are no user transactions, the order should be preserved.
        let mut v = vec![
            cap_txn(10),
            eop_txn(12),
            eop_txn(10),
            cap_txn(1),
            eop_txn(11),
        ];
        PostConsensusTxReorder::reorder(&mut v, ConsensusTransactionOrdering::ByGasPrice);
        assert_eq!(
            extract(v),
            vec![
                "cap(10)".to_string(),
                "eop(12)".to_string(),
                "eop(10)".to_string(),
                "cap(1)".to_string(),
                "eop(11)".to_string(),
            ]
        );
    }

    fn extract(v: Vec<VerifiedSequencedConsensusTransaction>) -> Vec<String> {
        v.into_iter().map(extract_one).collect()
    }

    fn extract_one(t: VerifiedSequencedConsensusTransaction) -> String {
        match t.0.transaction {
            SequencedConsensusTransactionKind::External(ext) => match ext.kind {
                ConsensusTransactionKind::EndOfPublish(authority) => {
                    format!("eop({})", authority.0[0])
                }
                ConsensusTransactionKind::CapabilityNotification(cap) => {
                    format!("cap({})", cap.generation)
                }
                ConsensusTransactionKind::CertifiedTransaction(txn) => {
                    format!("certified({})", txn.transaction_data().gas_price())
                }
                ConsensusTransactionKind::UserTransaction(txn) => {
                    format!("user({})", txn.transaction_data().gas_price())
                }
                _ => unreachable!(),
            },
            SequencedConsensusTransactionKind::System(_) => unreachable!(),
        }
    }

    fn eop_txn(a: u8) -> VerifiedSequencedConsensusTransaction {
        let mut authority = AuthorityName::default();
        authority.0[0] = a;
        txn(ConsensusTransactionKind::EndOfPublish(authority))
    }

    fn cap_txn(generation: u64) -> VerifiedSequencedConsensusTransaction {
        txn(ConsensusTransactionKind::CapabilityNotification(
            AuthorityCapabilitiesV1 {
                authority: Default::default(),
                generation,
                supported_protocol_versions: SupportedProtocolVersions::SYSTEM_DEFAULT,
                available_system_packages: vec![],
            },
        ))
    }

    fn user_txn(gas_price: u64) -> VerifiedSequencedConsensusTransaction {
        let (committee, keypairs) = Committee::new_simple_test_committee();
        let data = SenderSignedData::new(
            TransactionData::new_transfer(
                SuiAddress::default(),
                random_object_ref(),
                SuiAddress::default(),
                random_object_ref(),
                1000 * gas_price,
                gas_price,
            ),
            vec![],
        );
        txn(ConsensusTransactionKind::CertifiedTransaction(Box::new(
            CertifiedTransaction::new_from_keypairs_for_testing(data, &keypairs, &committee),
        )))
    }

    fn txn(kind: ConsensusTransactionKind) -> VerifiedSequencedConsensusTransaction {
        VerifiedSequencedConsensusTransaction::new_test(ConsensusTransaction {
            kind,
            tracking_id: Default::default(),
        })
    }
}<|MERGE_RESOLUTION|>--- conflicted
+++ resolved
@@ -43,12 +43,8 @@
             AuthorityPerEpochStore, ConsensusStats, ConsensusStatsAPI, ExecutionIndices,
             ExecutionIndicesWithStats,
         },
-<<<<<<< HEAD
+        backpressure::{BackpressureManager, BackpressureSubscriber},
         epoch_start_configuration::{EpochStartConfigTrait, EpochStartConfiguration},
-=======
-        backpressure::{BackpressureManager, BackpressureSubscriber},
-        epoch_start_configuration::EpochStartConfigTrait,
->>>>>>> d77f6aa7
         AuthorityMetrics, AuthorityState,
     },
     checkpoints::{CheckpointService, CheckpointServiceNotify},
